/**
 * This component handles rendering tile map backgrounds. When rendering the background, this component figures out what tiles are being displayed as caches them so they are rendered as one image rather than individually. As the camera moves, the cache is updated by blitting the relevant part of the old cached image into the new cached image and then rendering the tiles that have shifted into the camera's view into the cache.
 * 
 * @namespace platypus.components
 * @class RenderTiles
 * @uses Component
 */
/*global createjs, platypus */
/*jslint nomen:true, bitwise:true, plusplus:true */
(function () {
    "use strict";

<<<<<<< HEAD
    var sort = function (a, b) {
            return a.z - b.z;
        },
        transform = {
            x: 1,
            y: 1,
            t: -1,
            r: 0
        },
        transformCheck = function (value) {
=======
    var transformCheck = function (value, m) {
>>>>>>> 3ccae5c1
            var v = +(value.substring(4)),
                a = !!(0x20000000 & v),
                b = !!(0x40000000 & v),
                c = !!(0x80000000 & v);

            if (a || b || c) {
                if (a && b && c) {
                    m.a = 0;
                    m.b = -1;
                    m.c = -1;
                    m.d = 0;
                } else if (a && c) {
                    m.a = 0;
                    m.b = 1;
                    m.c = 1;
                    m.d = 0;
                } else if (b && c) {
                    m.a = -1;
                    m.b = 0;
                    m.c = 0;
                    m.d = -1;
                } else if (a && b) {
                    m.a = 0;
                    m.b = 1;
                    m.c = -1;
                    m.d = 0;
                } else if (a) {
                    m.a = 0;
                    m.b = -1;
                    m.c = 1;
                    m.d = 0;
                } else if (b) {
                    m.a = 1;
                    m.b = 0;
                    m.c = 0;
                    m.d = -1;
                } else if (c) {
                    m.a = -1;
                    m.b = 0;
                    m.c = 0;
                    m.d = 1;
                }
            } else {
                m.a = 1;
                m.b = 0;
                m.c = 0;
                m.d = 1;
            }
            return 0x0fffffff & v;
        };

    return platypus.createComponentClass({
        
        id: 'RenderTiles',
        
        properties: {
            /**
             * This is a two dimensional array of the spritesheet indexes that describe the map that you're rendering.
             * 
             * @property imageMap
             * @type Array
             * @default []
             */
            imageMap: [],
            
            /**
             * The x-scale the tilemap is being displayed at.
             * 
             * @property scaleX
             * @type number
             * @default 1
             */
            scaleX: 1,
            
            /**
             * The y-scale the tilemap is being displayed at.
             * 
             * @property scaleY
             * @type number
             * @default 1
             */
            scaleY: 1,
            
            /**
             * EaselJS SpriteSheet describing all the tile images.
             * 
             * @property spriteSheet
             * @type SpriteSheet
             * @default null
             */
            spriteSheet: null,
            
            /**
             * This is the height in pixels of individual tiles.
             * 
             * @property tileHeight
             * @type number
             * @default 10
             */
            tileHeight: 10,
             
            /**
             * This is the width in pixels of individual tiles.
             * 
             * @property tileWidth
             * @type number
             * @default 10
             */
            tileWidth: 10
        },

        constructor: function (definition) {
            this.controllerEvents = undefined;
<<<<<<< HEAD
            this.spriteSheet      = new createjs.SpriteSheet(spriteSheet);
            this.doMap            = null; //list of display objects that should overlay tile map.
            this.tiles            = {};
            this.tilesSprite      = null;
=======
            this.tilesToRender = undefined;
>>>>>>> 3ccae5c1
            
            // temp values
            this.worldWidth    = this.layerWidth    = this.tileWidth;
            this.worldHeight   = this.layerHeight   = this.tileHeight;
            
            this.cachedSprites = [];
            this.tiles = [];
            
            this.camera = {
                x: -1, //to force camera update
                y: -1
            };
            this.cache = {
                minX: -1,
                minY: -1,
                maxX: -1,
                maxY: -1
            };
            
            this.reorderedStage = false;
        },

        events: {
            /**
             * This event is triggered before `handle-render` and provides the CreateJS stage that this component will require to display. In this case it compiles the array of tiles that make up the map and adds the tilesSprite displayObject to the stage.
             * 
             * @method 'handle-render-load'
             * @param data.container {createjs.Container} Container to contain this tile-rendering.
             */
            "handle-render-load": function (resp) {
<<<<<<< HEAD
                var x = 0,
                    y = 0,
                    parentContainer = null,
                    imgMap = this.imageMap;
=======
                var parentContainer = null;
>>>>>>> 3ccae5c1

                if (resp && resp.container) {
                    parentContainer = this.parentContainer = resp.container;
                    
                    if (parentContainer && !this.reorderedStage) {
                        parentContainer.reorder = true;
                        this.reorderedStage = true;
                    }
                    
<<<<<<< HEAD
                    //this.tilesToRender = initializeCanvasConservation(new PIXI.Container());
                    //this.tilesToRender.name = 'entity-managed'; //its visibility is self-managed
                    
                    this.imageMap = [];
                    this.addImageMap(imgMap);
                    
                    this.tilesWidth  = this.imageMap[0].length;
                    this.tilesHeight = this.imageMap[0][0].length;
                    this.layerWidth  = this.tilesWidth  * this.tileWidth;
                    this.layerHeight = this.tilesHeight * this.tileHeight;
                    
                    // May be too generous? Check for performance impact
                    this.cacheWidth = 2048;
                    this.cacheHeight = 2048;
                    for (x = 1; x < 2048; x *= 2) {
                        if (x > this.layerWidth) {
                            this.cacheWidth = x;
                            break;
                        }
                    }
                    for (y = 1; y < 2048; y *= 2) {
                        if (y > this.layerHeight) {
                            this.cacheHeight = y;
                            break;
                        }
                    }
                    this.cacheTilesWidth = Math.floor(this.cacheWidth  / this.tileWidth);
                    this.cacheTilesHeight = Math.floor(this.cacheHeight / this.tileHeight);

                    this.cacheTexture = new PIXI.RenderTexture(this.cacheWidth, this.cacheHeight);
                    this.tilesSprite = new PIXI.Sprite(this.cacheTexture);
                    this.tilesSprite.scaleX = this.scaleX;
                    this.tilesSprite.scaleY = this.scaleY;
                    this.tilesSprite.z = this.owner.z;
=======
                    this.tilesToRender = new PIXI.Container();
                    this.tilesToRender.name = 'entity-managed'; //its visibility is self-managed
                    
                    this.tilesWidth  = this.imageMap.length * this.tileWidth;
                    this.tilesHeight = this.imageMap[0].length * this.tileHeight;
>>>>>>> 3ccae5c1
                    
                    if ((this.layerWidth <= this.cacheWidth) && (this.layerHeight <= this.cacheHeight)) { // We never need to recache.
                        this.fullyCached = true;
                    } else {
                        this.fullyCached = false;
                        
                        // Set up copy buffer and circular pointers
                        this.cacheTexture.alternate = new PIXI.RenderTexture(this.cacheWidth, this.cacheHeight);
                        this.cacheTexture.alternate.alternate = this.cacheTexture;
                        this.tilesSprite.alternate = new PIXI.Sprite(this.cacheTexture.alternate);
                        this.tilesSprite.alternate.alternate = this.tilesSprite;

                        this.tilesSprite.alternate.scaleX = this.scaleX;
                        this.tilesSprite.alternate.scaleY = this.scaleY;
                        this.tilesSprite.alternate.z = this.owner.z;
                    }

                    parentContainer.addChild(this.tilesSprite);
                }
            },
            
            /**
<<<<<<< HEAD
             * If this component should cache entities, it checks peers for a "renderCache" display object and adds the display object to its list of objects to render on top of the tile set.
             * 
             * @method 'cache-sprite'
             * @param entity {Entity} This is the peer entity to be checked for a renderCache.
             */
            "cache-sprite": function (entity) {
                this.cacheSprite(entity);
            },

            /**
             * If this component should cache entities, it checks peers for a "renderCache" display object and adds the display object to its list of objects to render on top of the tile set.
             *
             * @method 'peer-entity-added'
             * @param entity {Entity} This is the peer entity to be checked for a renderCache.
             */
            "peer-entity-added": function (entity) {
                this.cacheSprite(entity);
            },
            
            /**
             * This event adds a layer of tiles to render on top of the existing layer of rendered tiles.
             * 
             * @method 'add-tiles'
             * @param message.imageMap {Array} This is a 2D mapping of tile indexes to be rendered.
             */
            "add-tiles": function (definition) {
                var map = definition.imageMap;
                
                if (map) {
                    this.addImageMap(map);
                }
            },

            /**
=======
>>>>>>> 3ccae5c1
             * Provides the width and height of the world.
             * 
             * @method 'camera-loaded'
             * @param dimensions {Object}
             * @param dimensions.width {number} The width of the world.
             * @param dimensions.height {number} The height of the world.
             */
            "camera-loaded": function (dimensions) {
                this.worldWidth  = dimensions.width;
                this.worldHeight = dimensions.height;
            },

            /**
             * Triggered when the camera moves, this function updates which tiles need to be rendered and caches the image.
             * 
             * @method 'camera-update'
             * @param camera {Object} Provides information about the camera.
             * @param camera.viewport {platypus.AABB} The AABB describing the camera viewport in world units.
             */
            "camera-update": function (camera) {
                var x = 0,
                    y = 0,
<<<<<<< HEAD
                    z = 0,
                    layer   = 0,
                    buffer  = this.camera.buffer,
                    cache   = this.cache,
                    width   = 0,
                    height  = 0,
=======
                    i = 0,
                    cache   = this.cache,
                    index   = 0,
>>>>>>> 3ccae5c1
                    maxX    = 0,
                    maxY    = 0,
                    minX    = 0,
                    minY    = 0,
                    camL    = this.convertCamera(camera.viewport.left, this.worldWidth, this.layerWidth, camera.viewport.width),
                    camT    = this.convertCamera(camera.viewport.top, this.worldHeight, this.layerHeight, camera.viewport.height),
                    vpL     = Math.floor(camL / this.tileWidth)  * this.tileWidth,
                    vpT     = Math.floor(camT / this.tileHeight) * this.tileHeight;
                
                this.tilesSprite.x = camera.viewport.left - camL;
                this.tilesSprite.y = camera.viewport.top  - camT;
                
<<<<<<< HEAD
                if (!this.fullyCached && ((Math.abs(this.camera.x - vpL) > buffer) || (Math.abs(this.camera.y - vpT) > buffer)) && (this.imageMap.length > 0)) {
                    this.camera.x = vpL;
                    this.camera.y = vpT;
                    
                    //only attempt to draw children that are relevant
                    maxX = Math.min(Math.ceil((vpL + camera.viewport.width + buffer) / (this.tileWidth * this.scaleX)), this.tilesWidth) - 1;
                    minX = Math.max(Math.floor((vpL - buffer) / (this.tileWidth * this.scaleX)), 0);
                    maxY = Math.min(Math.ceil((vpT + camera.viewport.height + buffer) / (this.tileHeight * this.scaleY)), this.tilesHeight) - 1;
                    minY = Math.max(Math.floor((vpT - buffer) / (this.tileHeight * this.scaleY)), 0);
        
                    if ((maxY > cache.maxY) || (minY < cache.minY) || (maxX > cache.maxX) || (minX < cache.minX)) {
                        this.parentContainer.removeChild(this.tilesSprite);
                        this.tilesSprite = this.tilesSprite.alternate;
                        this.cacheTexture = this.cacheTexture.alternate;
=======
                if (this.imageMap.length > 0) {
                    this.camera.x = vpL;
                    this.camera.y = vpT;
                    
                    maxX = Math.min(Math.ceil((vpL + camera.viewport.width) / (this.tileWidth * this.scaleX)), this.imageMap.length - 1);
                    minX = Math.max(Math.floor(vpL / (this.tileWidth * this.scaleX)), 0);
                    maxY = Math.min(Math.ceil((vpT + camera.viewport.height) / (this.tileHeight * this.scaleY)), this.imageMap[0].length - 1);
                    minY = Math.max(Math.floor(vpT / (this.tileHeight * this.scaleY)), 0);
        
                    //only attempt to handle children if camera has moved more than a tile.
                    if ((maxY !== cache.maxY) || (minY !== cache.minY) || (maxX !== cache.maxX) || (minX !== cache.minX)) {
                        cache.maxX = maxX;
                        cache.maxY = maxY;
                        cache.minX = minX;
                        cache.minY = minY;
>>>>>>> 3ccae5c1
                        
                        // Place tiles according to image map.
                        for (x = minX; x <= maxX; x++) {
                            for (y = minY; y <= maxY; y++) {
<<<<<<< HEAD
                                if ((y > cache.maxY) || (y < cache.minY) || (x > cache.maxX) || (x < cache.minX)) {
                                    // draw tiles
                                    for (layer = 0; layer < this.imageMap.length; layer++) {
                                        tile = this.tiles[this.imageMap[layer][x][y]];
                                        tile.x = (x + 0.5) * this.tileWidth;
                                        tile.y = (y + 0.5) * this.tileHeight;
                                        this.cacheTexture.render(tile);
                                    }
                                        
                                    // check for cached entities
                                    if (this.doMap && this.doMap[x] && this.doMap[x][y]) {
                                        oList = this.doMap[x][y];
                                        for (z = 0; z < oList.length; z++) {
                                            if (!oList[z].drawn) {
                                                oList[z].drawn = true;
                                                ents.push(oList[z]);
                                            }
                                        }
                                    }
                                }
                            }
                        }
        
                        // Draw cached entities
                        if (ents.length) {
                            ents.sort(sort);
                            for (z = 0; z < ents.length; z++) {
                                delete ents[z].drawn;
                                this.cacheTexture.render(tile);
                            }
                        }

//                        context = this.tilesToRender.cacheCanvas.getContext('2d');
                        width   = (cache.maxX - cache.minX + 1) * this.tileWidth;
                        height  = (cache.maxY - cache.minY + 1) * this.tileHeight;
                        //context.drawImage(canvas, 0, 0, width, height, (cache.minX - minX) * this.tileWidth, (cache.minY - minY) * this.tileHeight, width, height);
                        //this.cacheTexture.render(this.tilesSprite.alternate);
                        //this.cacheTexture.update();
                        
                        cache.minX = minX;
                        cache.minY = minY;
                        cache.maxX = maxX;
                        cache.maxY = maxY;
=======
                                index += this.createTile(index, x, y, this.imageMap[x][y]);
                            }
                        }
                        
                        // Clean up extra tiles if we have some left over.
                        if (index < this.tiles.length) {
                            for (i = index; i < this.tiles.length; i++) {
                                this.tilesToRender.removeChild(this.tiles[i]);
                                this.cachedSprites.push(this.tiles[i]);
                            }
                            this.tiles.length = index;
                        }
>>>>>>> 3ccae5c1
                    }
                }
            }
        },
    
        methods: {
<<<<<<< HEAD
            cacheSprite: function (entity) {
                var x = 0,
                    y = 0,
                    object = entity.cacheRender,
                    bounds = null,
                    top = 0,
                    bottom = 0,
                    right = 0,
                    left = 0;

                // Determine whether to merge this image with the background.
                if (this.entityCache && object) { //TODO: currently only handles a single display object on the cached entity.
                    if (!this.doMap) {
                        this.doMap = [];
                    }

                    // Determine range:
                    bounds = object.getBounds();
                    top    = Math.max(0, Math.floor(bounds.y / this.tileHeight));
                    bottom = Math.min(this.tilesHeight, Math.ceil((bounds.y + bounds.height) / this.tileHeight));
                    left   = Math.max(0, Math.floor(bounds.x / this.tileWidth));
                    right  = Math.min(this.tilesWidth, Math.ceil((bounds.x + bounds.width) / this.tileWidth));

                    // Find tiles that should include this display object
                    for (x = left; x < right; x++) {
                        if (!this.doMap[x]) {
                            this.doMap[x] = [];
                        }
                        for (y = top; y < bottom; y++) {
                            if (!this.doMap[x][y]) {
                                this.doMap[x][y] = [];
                            }
                            this.doMap[x][y].push(object);
                        }
                    }

                    // Prevent subsequent draws
                    entity.removeComponent('RenderSprite');
                }
            },

=======
>>>>>>> 3ccae5c1
            convertCamera: function (distance, worldDistance, tileDistance, viewportDistance) {
                if (((worldDistance / this.scaleX) === tileDistance) || ((worldDistance / this.scaleX) === viewportDistance)) {
                    return distance;
                } else {
                    return distance * (tileDistance - viewportDistance) / ((worldDistance / this.scaleX) - viewportDistance);
                }
            },
            
            createTile: function (index, x, y, animation) {
                var tile = this.tiles[index],
                    matrix = null,
                    anim = null;
                
                if (animation === 'tile-1') {
                    return 0;
                }

                if (!tile) {
                    tile = this.cachedSprites.pop() || new platypus.PIXIAnimation(this.spriteSheet);
                    if (!tile.transformMatrix) {
                        tile.transformMatrix = new PIXI.Matrix();
                    }
                    this.tiles[index] = tile;
                    this.tilesToRender.addChild(tile);
                }
                
                matrix = tile.transformMatrix;

                anim = transformCheck(animation, matrix);
                matrix.tx = (x + 0.5) * this.tileWidth;
                matrix.ty = (y + 0.5) * this.tileHeight;
                tile.gotoAndStop('tile' + anim);
                return 1;
            },
            
            addImageMap: function (map) {
                var x = 0,
                    y = 0,
                    index = '',
                    newMap = [];
                
                for (x = 0; x < map.length; x++) {
                    newMap[x] = [];
                    for (y = 0; y < map[x].length; y++) {
                        newMap[x][y] = index = map[x][y];
                        if (!this.tiles[index]) {
                            this.tiles[index] = this.createTile(index);
                        }
                    }
                }
                
                this.imageMap.push(newMap);
            },
            
            destroy: function () {
<<<<<<< HEAD
                this.parentContainer.removeChild(this.tilesToRender);
                this.imageMap.length = 0;
                this.tiles = null;
                this.camera = null;
                this.parentContainer = null;
                this.tilesSprite = null;
=======
                this.tilesToRender.removeChildren();
                this.parentContainer.removeChild(this.tilesToRender);
                this.imageMap.length = 0;
                this.cachedSprites.length = 0;
                this.tiles.length = 0;
                this.camera = null;
                this.parentContainer = null;
                this.tilesToRender = null;
>>>>>>> 3ccae5c1
            }
        }
    });
}());<|MERGE_RESOLUTION|>--- conflicted
+++ resolved
@@ -10,20 +10,10 @@
 (function () {
     "use strict";
 
-<<<<<<< HEAD
     var sort = function (a, b) {
             return a.z - b.z;
         },
-        transform = {
-            x: 1,
-            y: 1,
-            t: -1,
-            r: 0
-        },
         transformCheck = function (value) {
-=======
-    var transformCheck = function (value, m) {
->>>>>>> 3ccae5c1
             var v = +(value.substring(4)),
                 a = !!(0x20000000 & v),
                 b = !!(0x40000000 & v),
@@ -81,6 +71,24 @@
         
         properties: {
             /**
+             * The amount of space in pixels around the edge of the camera that we include in the buffered image. Is multiplied by the scaleX to get the actual buffersize. Defaults to the tileWidth.
+             * 
+             * @property buffer
+             * @type number
+             * @default 0
+             */
+            buffer: 0,
+    
+            /**
+             * Whether to cache entities on this layer if the entity's render component requests caching.
+             * 
+             * @property entityCache
+             * @type boolean
+             * @default false
+             */
+            entityCache: false,
+    
+            /**
              * This is a two dimensional array of the spritesheet indexes that describe the map that you're rendering.
              * 
              * @property imageMap
@@ -137,25 +145,21 @@
 
         constructor: function (definition) {
             this.controllerEvents = undefined;
-<<<<<<< HEAD
             this.spriteSheet      = new createjs.SpriteSheet(spriteSheet);
             this.doMap            = null; //list of display objects that should overlay tile map.
             this.tiles            = {};
             this.tilesSprite      = null;
-=======
-            this.tilesToRender = undefined;
->>>>>>> 3ccae5c1
             
             // temp values
             this.worldWidth    = this.layerWidth    = this.tileWidth;
             this.worldHeight   = this.layerHeight   = this.tileHeight;
             
-            this.cachedSprites = [];
-            this.tiles = [];
-            
+            
+            buffer = (this.buffer || (this.tileWidth * 3 / 4)) * this.scaleX;
             this.camera = {
-                x: -1, //to force camera update
-                y: -1
+                x: -buffer - 1, //to force camera update
+                y: -buffer - 1,
+                buffer: buffer
             };
             this.cache = {
                 minX: -1,
@@ -175,14 +179,10 @@
              * @param data.container {createjs.Container} Container to contain this tile-rendering.
              */
             "handle-render-load": function (resp) {
-<<<<<<< HEAD
                 var x = 0,
                     y = 0,
                     parentContainer = null,
                     imgMap = this.imageMap;
-=======
-                var parentContainer = null;
->>>>>>> 3ccae5c1
 
                 if (resp && resp.container) {
                     parentContainer = this.parentContainer = resp.container;
@@ -192,7 +192,6 @@
                         this.reorderedStage = true;
                     }
                     
-<<<<<<< HEAD
                     //this.tilesToRender = initializeCanvasConservation(new PIXI.Container());
                     //this.tilesToRender.name = 'entity-managed'; //its visibility is self-managed
                     
@@ -227,13 +226,6 @@
                     this.tilesSprite.scaleX = this.scaleX;
                     this.tilesSprite.scaleY = this.scaleY;
                     this.tilesSprite.z = this.owner.z;
-=======
-                    this.tilesToRender = new PIXI.Container();
-                    this.tilesToRender.name = 'entity-managed'; //its visibility is self-managed
-                    
-                    this.tilesWidth  = this.imageMap.length * this.tileWidth;
-                    this.tilesHeight = this.imageMap[0].length * this.tileHeight;
->>>>>>> 3ccae5c1
                     
                     if ((this.layerWidth <= this.cacheWidth) && (this.layerHeight <= this.cacheHeight)) { // We never need to recache.
                         this.fullyCached = true;
@@ -256,7 +248,6 @@
             },
             
             /**
-<<<<<<< HEAD
              * If this component should cache entities, it checks peers for a "renderCache" display object and adds the display object to its list of objects to render on top of the tile set.
              * 
              * @method 'cache-sprite'
@@ -291,8 +282,6 @@
             },
 
             /**
-=======
->>>>>>> 3ccae5c1
              * Provides the width and height of the world.
              * 
              * @method 'camera-loaded'
@@ -315,18 +304,12 @@
             "camera-update": function (camera) {
                 var x = 0,
                     y = 0,
-<<<<<<< HEAD
                     z = 0,
                     layer   = 0,
                     buffer  = this.camera.buffer,
                     cache   = this.cache,
                     width   = 0,
                     height  = 0,
-=======
-                    i = 0,
-                    cache   = this.cache,
-                    index   = 0,
->>>>>>> 3ccae5c1
                     maxX    = 0,
                     maxY    = 0,
                     minX    = 0,
@@ -334,12 +317,14 @@
                     camL    = this.convertCamera(camera.viewport.left, this.worldWidth, this.layerWidth, camera.viewport.width),
                     camT    = this.convertCamera(camera.viewport.top, this.worldHeight, this.layerHeight, camera.viewport.height),
                     vpL     = Math.floor(camL / this.tileWidth)  * this.tileWidth,
-                    vpT     = Math.floor(camT / this.tileHeight) * this.tileHeight;
+                    vpT     = Math.floor(camT / this.tileHeight) * this.tileHeight,
+                    tile    = null,
+                    ents    = [],
+                    oList   = null;
                 
                 this.tilesSprite.x = camera.viewport.left - camL;
                 this.tilesSprite.y = camera.viewport.top  - camT;
                 
-<<<<<<< HEAD
                 if (!this.fullyCached && ((Math.abs(this.camera.x - vpL) > buffer) || (Math.abs(this.camera.y - vpT) > buffer)) && (this.imageMap.length > 0)) {
                     this.camera.x = vpL;
                     this.camera.y = vpT;
@@ -354,28 +339,9 @@
                         this.parentContainer.removeChild(this.tilesSprite);
                         this.tilesSprite = this.tilesSprite.alternate;
                         this.cacheTexture = this.cacheTexture.alternate;
-=======
-                if (this.imageMap.length > 0) {
-                    this.camera.x = vpL;
-                    this.camera.y = vpT;
-                    
-                    maxX = Math.min(Math.ceil((vpL + camera.viewport.width) / (this.tileWidth * this.scaleX)), this.imageMap.length - 1);
-                    minX = Math.max(Math.floor(vpL / (this.tileWidth * this.scaleX)), 0);
-                    maxY = Math.min(Math.ceil((vpT + camera.viewport.height) / (this.tileHeight * this.scaleY)), this.imageMap[0].length - 1);
-                    minY = Math.max(Math.floor(vpT / (this.tileHeight * this.scaleY)), 0);
-        
-                    //only attempt to handle children if camera has moved more than a tile.
-                    if ((maxY !== cache.maxY) || (minY !== cache.minY) || (maxX !== cache.maxX) || (minX !== cache.minX)) {
-                        cache.maxX = maxX;
-                        cache.maxY = maxY;
-                        cache.minX = minX;
-                        cache.minY = minY;
->>>>>>> 3ccae5c1
                         
-                        // Place tiles according to image map.
                         for (x = minX; x <= maxX; x++) {
                             for (y = minY; y <= maxY; y++) {
-<<<<<<< HEAD
                                 if ((y > cache.maxY) || (y < cache.minY) || (x > cache.maxX) || (x < cache.minX)) {
                                     // draw tiles
                                     for (layer = 0; layer < this.imageMap.length; layer++) {
@@ -419,27 +385,12 @@
                         cache.minY = minY;
                         cache.maxX = maxX;
                         cache.maxY = maxY;
-=======
-                                index += this.createTile(index, x, y, this.imageMap[x][y]);
-                            }
-                        }
-                        
-                        // Clean up extra tiles if we have some left over.
-                        if (index < this.tiles.length) {
-                            for (i = index; i < this.tiles.length; i++) {
-                                this.tilesToRender.removeChild(this.tiles[i]);
-                                this.cachedSprites.push(this.tiles[i]);
-                            }
-                            this.tiles.length = index;
-                        }
->>>>>>> 3ccae5c1
                     }
                 }
             }
         },
     
         methods: {
-<<<<<<< HEAD
             cacheSprite: function (entity) {
                 var x = 0,
                     y = 0,
@@ -481,8 +432,6 @@
                 }
             },
 
-=======
->>>>>>> 3ccae5c1
             convertCamera: function (distance, worldDistance, tileDistance, viewportDistance) {
                 if (((worldDistance / this.scaleX) === tileDistance) || ((worldDistance / this.scaleX) === viewportDistance)) {
                     return distance;
@@ -491,31 +440,49 @@
                 }
             },
             
-            createTile: function (index, x, y, animation) {
-                var tile = this.tiles[index],
-                    matrix = null,
-                    anim = null;
-                
-                if (animation === 'tile-1') {
-                    return 0;
-                }
-
-                if (!tile) {
-                    tile = this.cachedSprites.pop() || new platypus.PIXIAnimation(this.spriteSheet);
-                    if (!tile.transformMatrix) {
-                        tile.transformMatrix = new PIXI.Matrix();
-                    }
-                    this.tiles[index] = tile;
-                    this.tilesToRender.addChild(tile);
-                }
-                
-                matrix = tile.transformMatrix;
-
-                anim = transformCheck(animation, matrix);
-                matrix.tx = (x + 0.5) * this.tileWidth;
-                matrix.ty = (y + 0.5) * this.tileHeight;
-                tile.gotoAndStop('tile' + anim);
-                return 1;
+            createTile: function (imageName) {
+                var i = 1,
+                    imageArray = imageName.split(' '),
+                    mergedTile = null,
+                    tile  = new createjs.Sprite(this.spriteSheet, 0),
+                    layer = null;
+                
+                tile.x = 0;
+                tile.y = 0;
+                tile.regX = this.tileWidth / 2;
+                tile.regY = this.tileHeight / 2;
+                if (imageArray[0] !== 'tile-1') {
+                    layer = transformCheck(imageArray[0]);
+                    tile.scaleX = layer.x;
+                    tile.scaleY = layer.y;
+                    tile.rotation = layer.r;
+                    tile.gotoAndStop('tile' + layer.t);
+                } else {
+                    tile.gotoAndStop('tile-1');
+                }
+                
+                for (i = 1; i < imageArray.length; i++) {
+                    if (imageArray[i] !== 'tile-1') {
+                        if (!mergedTile) {
+                            mergedTile = new createjs.Container();
+                            mergedTile.addChild(tile);
+                            mergedTile.cache(-this.tileWidth / 2, -this.tileHeight / 2, this.tileWidth, this.tileHeight, 1);
+                        }
+                        layer = transformCheck(imageArray[i]);
+                        tile.scaleX = layer.x;
+                        tile.scaleY = layer.y;
+                        tile.rotation = layer.r;
+                        tile.gotoAndStop('tile' + layer.t);
+                        mergedTile.updateCache('source-over');
+                    }
+                }
+
+                if (mergedTile) {
+                    return mergedTile;
+                } else {
+                    tile.cache(0, 0, this.tileWidth, this.tileHeight, 1);
+                    return tile;
+                }
             },
             
             addImageMap: function (map) {
@@ -538,23 +505,12 @@
             },
             
             destroy: function () {
-<<<<<<< HEAD
                 this.parentContainer.removeChild(this.tilesToRender);
                 this.imageMap.length = 0;
                 this.tiles = null;
                 this.camera = null;
                 this.parentContainer = null;
                 this.tilesSprite = null;
-=======
-                this.tilesToRender.removeChildren();
-                this.parentContainer.removeChild(this.tilesToRender);
-                this.imageMap.length = 0;
-                this.cachedSprites.length = 0;
-                this.tiles.length = 0;
-                this.camera = null;
-                this.parentContainer = null;
-                this.tilesToRender = null;
->>>>>>> 3ccae5c1
             }
         }
     });
