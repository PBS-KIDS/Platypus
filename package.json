{
    "name": "platypus",
<<<<<<< HEAD
    "version": "1.0.1",
=======
    "version": "0.11.11",
>>>>>>> 723758b9
    "description": "Platypus Docs",
    "license": "MIT",
    "url": "https://github.com/PBS-KIDS/Platypus",
    "logo": "assets/platypus-title.png",
    "repository": {
        "type": "git",
        "url": "https://github.com/PBS-KIDS/Platypus"
    },
    "scripts": {
        "test": "grunt jasmine:src"
    },
    "devDependencies": {
        "grunt": "^0.4.5",
        "grunt-contrib-compress": "^0.13.0",
        "grunt-contrib-concat": "^1.0.1",
        "grunt-contrib-copy": "^0.8.0",
        "grunt-contrib-jasmine": "^1.1.0",
        "grunt-contrib-uglify": "^0.9.1",
        "grunt-contrib-yuidoc": "^0.8.0",
        "lodash": "^3.10.0",
        "pako": "^0.2.8",
        "pixi.js": "^4.5.1",
        "recycle": "https://github.com/gopherwood/recycle.git#v1.0.1",
        "springroll": "^1.0.2"
    },
    "engine": "node >= 0.10.22"
}<|MERGE_RESOLUTION|>--- conflicted
+++ resolved
@@ -1,10 +1,6 @@
 {
     "name": "platypus",
-<<<<<<< HEAD
-    "version": "1.0.1",
-=======
-    "version": "0.11.11",
->>>>>>> 723758b9
+    "version": "1.0.2",
     "description": "Platypus Docs",
     "license": "MIT",
     "url": "https://github.com/PBS-KIDS/Platypus",
