--- conflicted
+++ resolved
@@ -1,10 +1,6 @@
 {
 	"name": "Platypus",
-<<<<<<< HEAD
-	"version": "1.0.1",
-=======
-	"version": "0.11.11",
->>>>>>> 723758b9
+	"version": "1.0.2",
 	"homepage": "https://github.com/PBS-KIDS/Platypus",
 	"authors": [
 		"probityrules",
